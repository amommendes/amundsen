--- conflicted
+++ resolved
@@ -109,19 +109,6 @@
     region = os.environ.get('AWS_REGION')
     credentials = boto3.Session().get_credentials()
 
-<<<<<<< HEAD
-    aws_auth = AWS4Auth(region=region, service=service, refreshable_credentials=credentials)
-
-    client = Elasticsearch(
-        hosts=[{'host': host, 'port': port}],
-        http_auth=aws_auth,
-        use_ssl=use_ssl,
-        verify_certs=verify_certs,
-        connection_class=RequestsHttpConnection
-    )
-
-    PROXY_CLIENT_KEY = client
-=======
     if all([host, region, credentials]):
         aws_auth = AWS4Auth(region=region, service=service, refreshable_credentials=credentials)
 
@@ -133,5 +120,4 @@
             connection_class=RequestsHttpConnection
         )
 
-        PROXY_CLIENT_KEY = client
->>>>>>> 9b46edcd
+        PROXY_CLIENT_KEY = client